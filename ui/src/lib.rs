use std::{
    collections::HashMap,
    fs::{self, File},
    iter::zip,
    ops::Range,
    path::Path,
    sync::Arc,
    time::Duration,
};

use ::nyaa::{AnimeKind, Item, NyaaClient};
use anilist_moe::models::Anime;
use bincode::{Decode, Encode};
use directories::ProjectDirs;
use eyre::{Context, OptionExt, eyre};
use iced::{
    Element, Length, Subscription, Task,
    futures::{future::join_all, stream},
    keyboard::{self, Key},
    time,
    widget::{self, button, image, row},
    window,
};
use log::error;

use rqstream::{ResultExt, Rqstream};
use serde::{Deserialize, Serialize};
use tokio::sync::{Mutex, OnceCell, OwnedMutexGuard};

use crate::{
    db::MainDb,
    player::{Play, PlayerSession, PlayerSessionMpv},
    show::{EpochInstant, MediaSource, Show, ShowId, WatchEvent},
};
// TODO support MAL, list/tracker abstraction
pub mod anilist;
pub mod db;
pub mod list;
pub mod nyaa;
pub mod player;
pub mod show;

pub mod media;
pub mod source;
// TODO integrate rqstream, nyaa

#[derive(
    Debug, Default, Clone, Encode, Decode, Serialize, Deserialize, PartialEq, Eq, PartialOrd, Ord,
)]
enum NameKind {
    #[default]
    English,
    Romaji,
    Synonym,
    Native,
}

#[derive(Default, Debug, Serialize, Deserialize)]
#[serde(default)]
pub struct Config {
    default_source_type: MediaSourceType,
    preferred_name_kind: NameKind,
    anilist: anilist::Config,
    nyaa: nyaa::Config,
    player: PlayerConfig,
}
#[derive(Debug, Serialize, Deserialize)]
pub struct PlayerConfig {
    //todo player path etc
    max_remaining_to_complete: u32,
}
impl Default for PlayerConfig {
    fn default() -> Self {
        Self {
            max_remaining_to_complete: 120,
        }
    }
}

#[derive(Default, Debug, Serialize, Deserialize)]
pub enum MediaSourceType {
    #[default]
    RqNyaa,
    // TODO etc
}

impl Config {
    fn load(file: impl AsRef<Path>) -> Self {
        let p = file.as_ref();
        if !p.exists() {
            File::create(p).expect("config file to be created");
        }
        let text = fs::read_to_string(p).expect("config file to be readable");
        toml::from_str::<Config>(&text).expect("config to be deserialized correctly")
    }
}

pub struct Monsoon {
    main_window_id: window::Id,
    dirs: ProjectDirs,
    thumbnails: HashMap<ShowId, image::Handle>,
    db: MainDb,
    config: Config,
    live: LiveState,
}

pub struct LiveState {
    nyaa: NyaaClient,
    rqstream: Arc<OnceCell<Arc<Rqstream>>>,
    current_player_session: Option<PlayerSession>,
    ani_client: Arc<anilist_moe::AniListClient>,
    current_add_query: Option<AddQuery>,
    couldnt_load_image: image::Handle,
}

#[derive(Default)]
pub struct AddQuery {
    query: String,
    candidates_dirty: bool,
    candidates: Vec<(Option<image::Handle>, Anime)>,
}
pub(crate) const FAILED_LOAD_IMAGE: &[u8] = include_bytes!("../itbroke.jpg");
impl LiveState {
    fn new(conf: &Config) -> Self {
        Self {
            
            rqstream: Arc::new(OnceCell::new()),
            // todo auth
            ani_client: Arc::new(anilist_moe::AniListClient::new()),
            current_add_query: None,
            couldnt_load_image: image::Handle::from_bytes(FAILED_LOAD_IMAGE),
            current_player_session: None,
            nyaa: NyaaClient::new(conf.nyaa.nyaa.clone()),
        }
    }
    
    pub fn get_rqstream(
        &self,
    ) -> impl Future<Output = eyre::Result<Arc<Rqstream>>> + Send + 'static {
        let a2 = Arc::clone(&self.rqstream);
        async move {
            a2.get_or_try_init(|| Rqstream::create("127.0.0.1:9000"))
                .await
                .map(Arc::clone)
                .map_err(|v| eyre!(Box::new(v)))
        }
    }
}

impl Monsoon {
    pub fn init() -> (Self, Task<Message>) {
        simple_logger::SimpleLogger::new()
            .env()
            .with_level(log::LevelFilter::Off)
            .with_module_level("ui", log::LevelFilter::Trace)
            .init()
            .expect("no logger to be set");
        let dirs =
            directories::ProjectDirs::from("rs", "rsci", "monsoon").expect("directories to load");
        let db = MainDb::open(dirs.config_dir().join("db"));
        let config = Config::load(dirs.config_dir().join("config.toml"));
        let (main_window_id, task) = window::open(window::Settings::default());
        let live = LiveState::new(&config);

        (
            Self {
                dirs,
                db,
                config,
                main_window_id,
                live,
                thumbnails: HashMap::new(),
            },
            task.map(|_| Message::MainWindowOpened),
        )
    }

    fn draw_top_bar(&'_ self) -> Element<'_, Message> {
        row![
            button("+").on_press(Message::AddAnime(AddAnime::Submit)),
            widget::text_input(
                "anime name or anilist ID",
                self.live
                    .current_add_query
                    .as_ref()
                    .map(|v| &*v.query)
                    .unwrap_or(""),
            )
            .on_input(|s| Message::AddAnime(AddAnime::ModifyQuery(s)))
            .on_submit(Message::AddAnime(AddAnime::Submit))
        ]
        .into()
    }

    pub fn view(&'_ self, window: window::Id) -> Element<'_, Message> {
        if window == self.main_window_id {
            let content = if let Some(current) = &self.live.current_add_query {
                widget::column![]
                    .extend(current.candidates.iter().map(|v| {
                        row![
                            widget::image(v.0.as_ref().unwrap_or(&self.live.couldnt_load_image)),
                            widget::button(widget::text({
                                if let Some(titles) = v.1.title.as_ref() {
                                    let candidates = [
                                        titles.english.as_ref(),
                                        titles.romaji.as_ref(),
                                        titles.native.as_ref(),
                                        titles.user_preferred.as_ref(),
                                    ];
                                    let preferred = match self.config.preferred_name_kind {
                                        NameKind::English => candidates[0],
                                        NameKind::Romaji => candidates[1],
                                        NameKind::Synonym => None,
                                        NameKind::Native => candidates[2],
                                    };
                                    let name: &str = preferred.map_or(
                                        candidates.iter().find_map(|v| *v).map_or("", |v| v),
                                        |v| v,
                                    );
                                    name
                                } else {
                                    "[no name found]"
                                }
                            }))
                            .on_press(Message::AddAnime(AddAnime::RequestCreateAnilist(v.1.id),))
                        ]
                        .erase_element()
                    }))
                    .into()
            } else {
                self.view_list()
            };
            widget::column![
                self.draw_top_bar(),
                widget::Rule::horizontal(5),
                widget::scrollable(content).width(Length::Fill)
            ]
            .into()
        } else {
            unimplemented!()
        }
    }

    fn load_thumbnail(&mut self, id: ShowId, tasks: &mut TaskList) {
        let show = match self
            .db
            .shows
            .get(id)
            .ok_or_eyre("tried to load the thumnail for a show not in DB")
        {
            Ok(v) => v,
            Err(e) => {
                tasks.push(Message::Error(Arc::new(e)));
                return;
            }
        };
        let mut should_clear = false;
        if let Some(path) = show.thumbnail.as_ref() {
            match path {
                show::ThumbnailPath::File(path_buf) => {
                    if path_buf.exists() {
                        let p = path_buf.clone();
                        tasks.push(Message::ModifyShow(
                            id,
                            ModifyShow::LoadedThumbnail(image::Handle::from_path(p)),
                        ));
                    } else {
                        should_clear = true;
                    }
                }
                show::ThumbnailPath::Url(path) => {
                    let p = path.clone();

                    tasks.push(Task::future(async move {
                        load_image_url(p)
                            .await
                            .map(|v| Message::ModifyShow(id, ModifyShow::LoadedThumbnail(v)))
                            .into()
                    }));
                }
            }
        }
        if should_clear {
            // remove invalid path thumbnail
            self.db.shows.update_with(id, |v| v.thumbnail = None);
        }
    }
    pub fn with_player_session<
        Out: Into<Message>,
        Fut: Future<Output = Out> + Send + 'static,
        Func: FnOnce(OwnedMutexGuard<PlayerSessionMpv>) -> Fut + Send + 'static,
    >(
        &self,
        f: Func,
    ) -> Task<Message> {
        enum WithSessionState<F> {
            NewSession(F),
            RunCallback(Arc<Mutex<PlayerSessionMpv>>, F),
            Done,
        }
        match &self.live.current_player_session {
            Some(val) => {
                let c = val.instance.clone();
                async move { f(c.lock_owned().await).await.into() }.into_task()
            }
            None => Task::stream(stream::try_unfold(
                WithSessionState::NewSession(f),
                |v| async move {
                    match v {
                        WithSessionState::NewSession(f) => {
                            let r = PlayerSessionMpv::new().await?;
                            let a: Arc<Mutex<PlayerSessionMpv>> = Arc::new(Mutex::new(r));

                            Ok::<_, eyre::Report>(Some((
                                // send NewSession before the user-specified function runs as it may send a message that interacts with the current session state
                                Message::Session(ModifySession::New(a.clone())),
                                WithSessionState::RunCallback(a, f),
                            )))
                        }
                        WithSessionState::RunCallback(sess, f) => Ok(Some((
                            f(sess.lock_owned().await).await.into(),
                            WithSessionState::Done,
                        ))),
                        WithSessionState::Done => Ok(None),
                    }
                },
            ))
            .map(Into::into),
        }
    }
<<<<<<< HEAD
    
    pub fn play(&mut self, mut play: Play, tasks: &mut TaskList) {
        let url: Box<
            dyn Future<Output = eyre::Result<(String, Option<StreamId>)>> + Send + 'static,
        > = match &**play.media.as_ref().expect("bug") {
            MediaSource::Magnet(mag) => {
                let mag = mag.to_owned();
                let show = play.show;
                let episode_idx = play.episode_idx;

                let f = self.live.get_rqstream();
                Box::new(async move {
                    let rq = f.await?;
=======
    pub fn get_rqstream(
        &self,
    ) -> impl Future<Output = eyre::Result<Arc<Rqstream>>> + Send + 'static {
        let a2 = Arc::clone(&self.live.rqstream);
        async move {
            a2.get_or_try_init(|| Rqstream::create("127.0.0.1:9000"))
                .await
                .map(Arc::clone)
                .map_err(|v| eyre!(Box::new(v)))
        }
    }
    fn play(&mut self, mut play: Play, tasks: &mut TaskList) {
        let rq = self.get_rqstream();
        tasks.push(self.with_player_session(move |mut session| async move {
            let (url, stream_id) = match &**play.media.as_ref().expect("bug") {
                MediaSource::Magnet(mag) => {
                    let mag = mag.to_owned();
                    let show = play.show;
                    let episode_idx = play.episode_idx;

                    let rq = rq.await?;
>>>>>>> 21540a60
                    let info = rq.get_info(mag.to_string()).await.anyhow_to_eyre()?;
                    let mut get_file = None;
                    for (id, file) in info.info.iter_file_details().anyhow_to_eyre()?.enumerate() {
                        // TODO make less dumb
                        let v = file
                            .filename
                            .iter_components()
                            .last()
                            .ok_or_eyre("empty_filename")?
                            .anyhow_to_eyre()?;
                        if matches!(v.split('.').next_back(), Some("mp4" | "mkv" | "mp3")) {
                            get_file = Some(id);
                            break;
                        }
                    }
                    let file_id = get_file.ok_or_eyre("failed to find video file in torrent")?;
                    let torrent = rq.add_magnet_managed(mag).await.anyhow_to_eyre()?;
                    let show_id: u64 = show.into();
                    let episode_number = episode_idx + 1;
                    let id = format!("{show_id}_e{episode_number}");
                    let handle = rq
                        .stream_file(&torrent, file_id, id)
                        .await
                        .anyhow_to_eyre()?;

                    (
                        format!("http://127.0.0.1:9000/stream/{show_id}_e{episode_number}"),
                        Some(handle),
                    )
                }
                MediaSource::DirectUrl(url) => {
                    let url = url.to_owned();
                    (url, None)
                }
                MediaSource::File(path) => {
                    let p = path.to_string_lossy().to_string();
                    (p, None)
                }
            };
            session.play(url).await?;
            session.seek(play.pos).await?;
            play.stream = stream_id;

            Ok::<_, eyre::Report>(Message::Session(ModifySession::SetPlaying(play)))
        }));
    }
    pub fn handle_stop_playing(&mut self, stopped: Play, tasks: &mut TaskList) {
        tasks.push(Message::Watch(
            stopped.show,
            Watch::Event(WatchEvent {
                episode: stopped.episode_idx,
                ty: show::WatchEventType::Closed(Some(stopped.pos)),
            }),
        ));
<<<<<<< HEAD
        let rq = self.live.get_rqstream();
=======

        self.db.shows.update_with(stopped.show, |v| {
            if let Some(r) = stopped.remaining
                && r <= self.config.player.max_remaining_to_complete
                && let Some(v) = v.watched_episodes.get_mut(stopped.episode_idx as usize)
            {
                *v = true;
            }
            // cache media source if one is not present already
            if let Some(media) = stopped.media
                && let std::collections::hash_map::Entry::Vacant(vacant_entry) =
                    v.cached_sources.entry(stopped.episode_idx)
            {
                vacant_entry.insert((&*media).clone());
            }
        });
        let rq = self.get_rqstream();
>>>>>>> 21540a60
        if let Some(s) = stopped.stream {
            tokio::spawn(async move {
                if let Ok(rq) = rq.await {
                    let _ = rq.stop_streaming(s).await;
                }
            });
        }
    }
    pub fn update(&mut self, message: Message) -> Task<Message> {
        let mut tasks = TaskList::new();
        macro_rules! unwrap {
            ($val:expr) => {
                match $val {
                    Ok(v) => v,
                    Err(e) => {
                        tasks.push(Message::Error(Arc::new(e.into())));
                        return tasks.batch();
                    }
                }
            };
        }
        match message {
            Message::WindowClosed(id) => {
                if id == self.main_window_id {
                    self.db.shows.flush_all();
                    tasks.push(
                        Task::done(Message::Session(ModifySession::Quit)).chain(iced::exit()),
                    );
                }
            }
            Message::MainWindowOpened => {
                self.db
                    .shows
                    .enumerate()
                    .map(|(id, _)| id)
                    .collect::<Vec<_>>()
                    .into_iter()
                    .for_each(|id| self.load_thumbnail(id, &mut tasks));
            }
            Message::AddAnime(a) => {
                match a {
                    AddAnime::ModifyQuery(v) => {
                        if !v.is_empty() {
                            let q = self.live.current_add_query.get_or_insert_default();
                            if q.query != v {
                                q.query = v;
                                q.candidates_dirty = true;
                            }
                        } else {
                            // exit add mode if the search bar is empty
                            self.live.current_add_query = None;
                        }
                    }
                    AddAnime::Submit => {
                        // try to parse an anilist id first
                        if let Some(id) = self.live.current_add_query.take().and_then(|q| {
                            q.query
                                .parse()
                                .ok()
                                .or(q.candidates.first().map(|v| v.1.id))
                        }) {
                            tasks.push(Message::AddAnime(AddAnime::RequestCreateAnilist(id)));
                        }
                    }
                    AddAnime::CreateFromAnilist(anime) => {
                        let mut s = Show::default();
                        s.update_with(&anime);
                        let id = self.db.shows.insert(s);
                        self.load_thumbnail(id, &mut tasks);
                    }
                    AddAnime::RequestCreateAnilist(v) => 'add: {
                        // todo don't exit add mode if shift held or something
                        self.live.current_add_query = None;
                        // make sure nothing else has this id
                        if self
                            .db
                            .shows
                            .enumerate()
                            .any(|s| s.1.anilist_id.is_some_and(|id| id == v))
                        {
                            break 'add;
                        }
                        let client = self.make_ani_client();
                        tasks.push(
                            async move {
                                client
                                    .anime()
                                    .get_by_id(v)
                                    .await
                                    .wrap_err("getting anime details by ID")
                                    .map(|v| {
                                        Message::AddAnime(AddAnime::CreateFromAnilist(v.into()))
                                    })
                            }
                            .into_task(),
                        );
                    }
                    AddAnime::RefreshCandidates => {
                        if let Some(query) = self.live.current_add_query.as_ref() {
                            let client = self.make_ani_client();
                            let q = query.query.clone();
                            let q2 = q.clone();
                            tasks.push(
                                async move {
                                    let v = client.anime().search(&q, 1, 20).await?;
                                    let images = join_all(v.iter().filter_map(|v| {
                                        v.cover_image.as_ref().and_then(|v| {
                                            v.medium.as_ref().map(|v| load_image_url(v.clone()))
                                        })
                                    }))
                                    .await;

                                    Result::<_, eyre::Report>::Ok(Message::AddAnime(
                                        AddAnime::UpdateCandidates(
                                            q2.clone(),
                                            zip(images.into_iter().map(|v| v.ok()), v).collect(),
                                        ),
                                    ))
                                }
                                .into_task(),
                            )
                        }
                    }
                    AddAnime::UpdateCandidates(string, animes) => {
                        if let Some(query) = self.live.current_add_query.as_mut() {
                            // only satisfy search if the query still matches
                            if string == query.query {
                                query.candidates = animes;
                                query.candidates_dirty = false;
                            } else {
                                // request retry with latest query
                                tasks.push(Message::AddAnime(AddAnime::RefreshCandidates));
                            }
                        }
                    }
                    AddAnime::Exit => self.live.current_add_query = None,
                }
            }
            Message::ModifyShow(show_id, modify) => match modify {
                ModifyShow::LoadedThumbnail(handle) => {
                    let _ = self.thumbnails.insert(show_id, handle);
                }
                ModifyShow::RequestRemove => {
                    let _ = self.db.shows.drop(show_id);
                }
                ModifyShow::SetWatched(ep, watched) => {
                    let _ = self.db.shows.update_with(show_id, |show| {
                        match show.watched_episodes.get_mut(ep as usize) {
                            Some(r) => *r = watched,
                            None => log::warn!(
                                "tried to set a out-of-bounds episode as watched or unwatched"
                            ),
                        }
                    });
                }
                ModifyShow::FlushSourceCache(range) => {
                    let _ = self.db.shows.update_with(show_id, |show| {
                        for i in range {
                            show.cached_sources.remove(&i);
                        }
                    });
                }
            },
            Message::Error(r) => {
                error!("{r:?}");
            }
            Message::Session(s) => match s {
                ModifySession::New(mutex) => {
                    self.live.current_player_session = Some(PlayerSession {
                        instance: mutex,
                        playing: None,
                    })
                }
                ModifySession::SetPlaying(play) => {
                    if let Some(previous) = self
                        .live
                        .current_player_session
                        .as_mut()
                        .and_then(|v| v.playing.replace(play))
                    {
                        tasks.push(Message::Watch(
                            previous.show,
                            Watch::Event(WatchEvent {
                                episode: previous.episode_idx,
                                ty: show::WatchEventType::Closed(Some(previous.pos)),
                            }),
                        ));
                    }
                }
                ModifySession::SetPosRemaining(new_pos, new_remaining) => {
                    if let Some(p) = self
                        .live
                        .current_player_session
                        .as_mut()
                        .and_then(|v| v.playing.as_mut())
                    {
                        p.pos = new_pos;
                        p.remaining = Some(new_remaining);
                    }
                }
                ModifySession::PollPos => {
                    tasks.push(self.with_player_session(|mut player| async move {
                        if player.dead().await {
                            Ok(Message::Session(ModifySession::Quit))
                        } else {
                            Ok::<_, eyre::Report>(Message::Session(ModifySession::SetPosRemaining(
                                player.pos().await?,
                                player.remaining().await?,
                            )))
                        }
                    }))
                }
                ModifySession::Quit => {
                    if let Some(v) = self.live.current_player_session.take() {
                        if let Some(p) = v.playing {
                            self.handle_stop_playing(p, &mut tasks);
                        }
                        tokio::spawn(async move { v.instance.lock().await.quit().await });
                    }
                }
            },
            Message::Watch(show_id, watch) => match watch {
                Watch::Event(watch_event) => {
                    unwrap!(
                        self.db
                            .shows
                            .update_with(show_id, |v| v
                                .watch_history
                                .insert(EpochInstant::now(), watch_event))
                            .ok_or_eyre("watch event key should have been unique")
                    );
                }
            },
            Message::Play(mut play) => {
                let show = unwrap!(
                    self.db
                        .shows
                        .get(play.show)
                        .ok_or_eyre("tried to play a show not in DB")
                );
                if play.media.is_some() {
                    log::info!("playing with given source");
                    self.play(play, &mut tasks);
                } else if let Some(s) = show.cached_sources.get(&play.episode_idx) {
                    log::info!("playing with cached source");
                    play.media = Some(Arc::new(s.clone()));
                    self.play(play, &mut tasks);
                } else {
                    log::info!("no media source cache hit. Attempting to locate");
                    match self.config.default_source_type {
                        MediaSourceType::RqNyaa => {
                            let q = show.nyaa_query_for(
                                &self.config,
                                // episode numbers are 1-indexed
                                play.episode_idx + 1,
                                AnimeKind::SubEnglish,
                            );
                            let conf = self.config.nyaa.clone();
                            let nyaa = self.live.nyaa.clone();
                            tasks.push(
                                async move {
                                    let mut chosen = None;
                                    for query in q {
                                        let resp = nyaa.search(&query).await?;

                                        let score = |it: &Item| -> f64 {
                                            let s = *it.size.as_ref().unwrap() as f64;
                                            if s == 0.0 {
                                                return f64::MAX;
                                            }
                                            // negative if below the preferred size, positive if past it
                                            // normalize to percentage above/below preferred size
                                            ((s - conf.preferred_size as f64) / s) * 10.0
                                                - it.seeders as f64 / 10.0
                                                + it.leechers as f64 / 100.0
                                        };
                                        let nresp = resp.results.len();
                                        let mut candidates = resp
                                            .results
                                            .into_iter()
                                            .filter(|v| {
                                                v.seeders >= conf.min_seeders
                                                    && v.size
                                                        .as_ref()
                                                        .is_ok_and(|&v| v <= conf.max_size)
                                            })
                                            .collect::<Vec<_>>();
                                        log::info!("tried query: {query:#?}, total responses: {nresp}, qualified responses: {}", candidates.len());

                                        candidates.sort_by(|a, b| {
                                            score(a)
                                                .partial_cmp(&score(b))
                                                .expect("total ordering of scores")
                                        });
                                        chosen = candidates.into_iter().next();
                                        if chosen.is_some() {
                                            break;
                                        }
                                        tokio::time::sleep(Duration::from_millis(500)).await;
                                    }

                                    let chosen = chosen.ok_or_eyre(
                                        "failed to locate qualified torrent for anime",
                                    )?;
                                    log::info!("got magnet link {}", &chosen.magnet_link);
                                    play.media = Some(Arc::new(MediaSource::Magnet(
                                        chosen.magnet_link.into(),
                                    )));

                                    // now we have a media source :3
                                    Ok::<_, eyre::Report>(Message::Play(play))
                                }
                                .into_task(),
                            );
                        }
                    }
                }
            }
        }
        tasks.batch()
    }

    pub fn title(&self, id: window::Id) -> String {
        "monsoon".to_string()
    }

    pub fn subscription(&self) -> Subscription<Message> {
        let mut subs = vec![window::close_events().map(Message::WindowClosed)];
        if let Some(q) = &self.live.current_add_query {
            subs.push(iced::keyboard::on_key_press(|k, _| {
                if k == Key::Named(keyboard::key::Named::Escape) {
                    Some(Message::AddAnime(AddAnime::Exit))
                } else {
                    None
                }
            }));
            if q.candidates_dirty && !q.query.is_empty() {
                subs.push(
                    // conservatively limit search queries to 75% of the anilist ratelimit
                    time::every(Duration::from_secs(1))
                        .map(|_| Message::AddAnime(AddAnime::RefreshCandidates)),
                );
            }
        }
        if self
            .live
            .current_player_session
            .as_ref()
            .is_some_and(|v| v.playing.is_some())
        {
            // poll player position
            subs.push(
                time::every(Duration::from_secs(1))
                    .map(|_| Message::Session(ModifySession::PollPos)),
            );
        }

        Subscription::batch(subs)
    }

    fn make_ani_client(&self) -> Arc<anilist_moe::AniListClient> {
        Arc::clone(&self.live.ani_client)
    }
}

pub struct TaskList {
    inner: Vec<Task<Message>>,
}

impl TaskList {
    fn new() -> Self {
        Self { inner: Vec::new() }
    }
    fn push(&mut self, v: impl Into<Task<Message>>) {
        self.inner.push(v.into());
    }
    fn batch(self) -> Task<Message> {
        Task::batch(self.inner)
    }
}

#[derive(Debug, Clone)]
pub enum Message {
    Error(Arc<eyre::Report>),
    MainWindowOpened,
    WindowClosed(window::Id),
    AddAnime(AddAnime),
    ModifyShow(ShowId, ModifyShow),
    Watch(ShowId, Watch),
    Session(ModifySession),
    Play(Play),
}
#[derive(Debug, Clone)]
pub enum Watch {
    Event(WatchEvent),
}
#[derive(Debug, Clone)]
pub enum ModifySession {
    New(Arc<Mutex<PlayerSessionMpv>>),
    SetPlaying(Play),
    SetPosRemaining(u32, u32),
    PollPos,
    Quit,
}

#[derive(Debug, Clone)]
pub enum ModifyShow {
    FlushSourceCache(Range<u32>),
    SetWatched(u32, bool),
    LoadedThumbnail(image::Handle),
    RequestRemove,
}

#[derive(Debug, Clone)]
pub enum AddAnime {
    ModifyQuery(String),
    RefreshCandidates,
    UpdateCandidates(String, Vec<(Option<image::Handle>, Anime)>),
    Submit,
    Exit,
    RequestCreateAnilist(i32),
    CreateFromAnilist(Box<anilist_moe::models::Anime>),
}

async fn load_image_url(url: String) -> eyre::Result<image::Handle> {
    let resp = reqwest::get(url)
        .await
        .map_err(reqwest::Error::without_url)
        .wrap_err("failed to request image from url")?;
    resp.bytes()
        .await
        .wrap_err("image response bytes not present")
        .map(image::Handle::from_bytes)
}

impl<E: Into<eyre::Report>> From<Result<Message, E>> for Message {
    fn from(value: Result<Message, E>) -> Self {
        match value {
            Ok(v) => v,
            Err(err) => Message::Error(Arc::new(err.into())),
        }
    }
}

trait ElementExt<'a, T> {
    fn erase_element(self) -> Element<'a, T>;
}

impl<'a, T: Into<Element<'a, U>>, U> ElementExt<'a, U> for T {
    fn erase_element(self) -> Element<'a, U> {
        self.into()
    }
}

impl From<Message> for Task<Message> {
    fn from(value: Message) -> Self {
        Task::done(value)
    }
}
trait IntoTask {
    fn into_task(self) -> Task<Message>;
}

impl<T: Into<Message> + Send + 'static, F: Future<Output = T> + Send + 'static> IntoTask for F {
    fn into_task(self) -> Task<Message> {
        Task::perform(self, Into::into)
    }
}<|MERGE_RESOLUTION|>--- conflicted
+++ resolved
@@ -123,7 +123,6 @@
 impl LiveState {
     fn new(conf: &Config) -> Self {
         Self {
-            
             rqstream: Arc::new(OnceCell::new()),
             // todo auth
             ani_client: Arc::new(anilist_moe::AniListClient::new()),
@@ -133,7 +132,7 @@
             nyaa: NyaaClient::new(conf.nyaa.nyaa.clone()),
         }
     }
-    
+
     pub fn get_rqstream(
         &self,
     ) -> impl Future<Output = eyre::Result<Arc<Rqstream>>> + Send + 'static {
@@ -328,35 +327,10 @@
             .map(Into::into),
         }
     }
-<<<<<<< HEAD
-    
-    pub fn play(&mut self, mut play: Play, tasks: &mut TaskList) {
-        let url: Box<
-            dyn Future<Output = eyre::Result<(String, Option<StreamId>)>> + Send + 'static,
-        > = match &**play.media.as_ref().expect("bug") {
-            MediaSource::Magnet(mag) => {
-                let mag = mag.to_owned();
-                let show = play.show;
-                let episode_idx = play.episode_idx;
-
-                let f = self.live.get_rqstream();
-                Box::new(async move {
-                    let rq = f.await?;
-=======
-    pub fn get_rqstream(
-        &self,
-    ) -> impl Future<Output = eyre::Result<Arc<Rqstream>>> + Send + 'static {
-        let a2 = Arc::clone(&self.live.rqstream);
-        async move {
-            a2.get_or_try_init(|| Rqstream::create("127.0.0.1:9000"))
-                .await
-                .map(Arc::clone)
-                .map_err(|v| eyre!(Box::new(v)))
-        }
-    }
-    fn play(&mut self, mut play: Play, tasks: &mut TaskList) {
-        let rq = self.get_rqstream();
-        tasks.push(self.with_player_session(move |mut session| async move {
+
+    pub fn play(&mut self, mut play: Play) -> Task<Message> {
+        let rq = self.live.get_rqstream();
+        self.with_player_session(|mut session| async move {
             let (url, stream_id) = match &**play.media.as_ref().expect("bug") {
                 MediaSource::Magnet(mag) => {
                     let mag = mag.to_owned();
@@ -364,7 +338,6 @@
                     let episode_idx = play.episode_idx;
 
                     let rq = rq.await?;
->>>>>>> 21540a60
                     let info = rq.get_info(mag.to_string()).await.anyhow_to_eyre()?;
                     let mut get_file = None;
                     for (id, file) in info.info.iter_file_details().anyhow_to_eyre()?.enumerate() {
@@ -409,7 +382,7 @@
             play.stream = stream_id;
 
             Ok::<_, eyre::Report>(Message::Session(ModifySession::SetPlaying(play)))
-        }));
+        })
     }
     pub fn handle_stop_playing(&mut self, stopped: Play, tasks: &mut TaskList) {
         tasks.push(Message::Watch(
@@ -419,9 +392,6 @@
                 ty: show::WatchEventType::Closed(Some(stopped.pos)),
             }),
         ));
-<<<<<<< HEAD
-        let rq = self.live.get_rqstream();
-=======
 
         self.db.shows.update_with(stopped.show, |v| {
             if let Some(r) = stopped.remaining
@@ -438,8 +408,7 @@
                 vacant_entry.insert((&*media).clone());
             }
         });
-        let rq = self.get_rqstream();
->>>>>>> 21540a60
+        let rq = self.live.get_rqstream();
         if let Some(s) = stopped.stream {
             tokio::spawn(async move {
                 if let Ok(rq) = rq.await {
@@ -682,11 +651,11 @@
                 );
                 if play.media.is_some() {
                     log::info!("playing with given source");
-                    self.play(play, &mut tasks);
+                    tasks.push(self.play(play));
                 } else if let Some(s) = show.cached_sources.get(&play.episode_idx) {
                     log::info!("playing with cached source");
                     play.media = Some(Arc::new(s.clone()));
-                    self.play(play, &mut tasks);
+                    tasks.push(self.play(play));
                 } else {
                     log::info!("no media source cache hit. Attempting to locate");
                     match self.config.default_source_type {
